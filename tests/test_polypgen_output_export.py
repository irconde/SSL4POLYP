import contextlib
import csv
import sys
import types
from pathlib import Path

import pytest

REPO_ROOT = Path(__file__).resolve().parents[1]
SRC_ROOT = REPO_ROOT / "src"
if str(SRC_ROOT) not in sys.path:
    sys.path.insert(0, str(SRC_ROOT))
if str(REPO_ROOT) not in sys.path:
    sys.path.insert(0, str(REPO_ROOT))

if "distutils" not in sys.modules:
    sys.modules["distutils"] = types.ModuleType("distutils")
if "distutils.version" not in sys.modules:
    sys.modules["distutils.version"] = types.ModuleType("distutils.version")
if "yaml" not in sys.modules:
    sys.modules["yaml"] = types.ModuleType("yaml")
class _NoGradStub:
    def __enter__(self):
        return self

    def __exit__(self, exc_type, exc, tb) -> bool:
        return False

    def __call__(self, fn):
        return fn


if "numpy" not in sys.modules:
    class _NumpyFunctionStub:
        def __call__(self, *args, **kwargs):
            return None

    class _NumpyStub(types.ModuleType):
        integer = int
        floating = float
        ndarray = object

        def __getattr__(self, name):
            stub = _NumpyFunctionStub()
            setattr(self, name, stub)
            return stub

    numpy_stub = _NumpyStub("numpy")
    numpy_stub.random = types.SimpleNamespace(
        seed=lambda *args, **kwargs: None,
        rand=lambda *args, **kwargs: None,
        choice=lambda *args, **kwargs: None,
    )
    sys.modules["numpy"] = numpy_stub
if "PIL" not in sys.modules:
    pil_stub = types.ModuleType("PIL")
    pil_image_stub = types.ModuleType("PIL.Image")
    pil_image_draw_stub = types.ModuleType("PIL.ImageDraw")
    pil_image_enhance_stub = types.ModuleType("PIL.ImageEnhance")
    pil_image_filter_stub = types.ModuleType("PIL.ImageFilter")
    pil_stub.Image = pil_image_stub
    pil_stub.ImageDraw = pil_image_draw_stub
    pil_stub.ImageEnhance = pil_image_enhance_stub
    pil_stub.ImageFilter = pil_image_filter_stub
    sys.modules["PIL"] = pil_stub
    sys.modules["PIL.Image"] = pil_image_stub
    sys.modules["PIL.ImageDraw"] = pil_image_draw_stub
    sys.modules["PIL.ImageEnhance"] = pil_image_enhance_stub
    sys.modules["PIL.ImageFilter"] = pil_image_filter_stub
if "torch" not in sys.modules:
    torch_stub = types.ModuleType("torch")
    torch_stub.Tensor = type("Tensor", (), {})
    torch_stub.device = lambda *args, **kwargs: (args, kwargs)
    torch_stub.manual_seed = lambda *args, **kwargs: None
    torch_stub.as_tensor = lambda *args, **kwargs: None
    torch_stub.tensor = lambda *args, **kwargs: None
    torch_stub.full = lambda *args, **kwargs: None
    torch_stub.cat = lambda *args, **kwargs: None
    torch_stub.stack = lambda *args, **kwargs: None
    torch_stub.arange = lambda *args, **kwargs: None
    torch_stub.zeros = lambda *args, **kwargs: None
    torch_stub.ones = lambda *args, **kwargs: None
    torch_stub.sigmoid = lambda *args, **kwargs: None
    torch_stub.softmax = lambda *args, **kwargs: None
    torch_stub.topk = lambda *args, **kwargs: None
    torch_stub.save = lambda *args, **kwargs: None
    torch_stub.load = lambda *args, **kwargs: None
    torch_stub.no_grad = lambda *args, **kwargs: _NoGradStub()
    torch_stub.cuda = types.SimpleNamespace(
        is_available=lambda: False,
        manual_seed_all=lambda *args, **kwargs: None,
    )
    torch_stub.cuda.amp = types.SimpleNamespace(
        GradScaler=type("GradScaler", (), {}),
        autocast=lambda **kwargs: contextlib.nullcontext(),
    )
    torch_stub.backends = types.SimpleNamespace(
        cudnn=types.SimpleNamespace(benchmark=False, deterministic=False)
    )
    torch_nn_stub = types.ModuleType("torch.nn")
    torch_nn_stub.Module = type("Module", (), {})
    torch_nn_stub.Parameter = type("Parameter", (), {})
    torch_nn_functional_stub = types.ModuleType("torch.nn.functional")
    torch_nn_parallel_stub = types.ModuleType("torch.nn.parallel")
    torch_nn_parallel_stub.DistributedDataParallel = type(
        "DistributedDataParallel", (), {}
    )
    torch_distributed_stub = types.ModuleType("torch.distributed")
    torch_multiprocessing_stub = types.ModuleType("torch.multiprocessing")
    torch_optim_stub = types.ModuleType("torch.optim")
    torch_optim_stub.Optimizer = type("Optimizer", (), {})
    torch_lr_stub = types.ModuleType("torch.optim.lr_scheduler")
    torch_lr_stub.LambdaLR = type("LambdaLR", (), {})
    torch_lr_stub.ReduceLROnPlateau = type("ReduceLROnPlateau", (), {})
    torch_optim_stub.lr_scheduler = torch_lr_stub
    torch_stub.nn = torch_nn_stub
    torch_stub.distributed = torch_distributed_stub
    torch_stub.multiprocessing = torch_multiprocessing_stub
    torch_stub.optim = torch_optim_stub
    torch_utils_stub = types.ModuleType("torch.utils")
    torch_utils_data_stub = types.ModuleType("torch.utils.data")
    torch_utils_data_stub.DataLoader = type("DataLoader", (), {})
    torch_utils_data_stub.Dataset = type("Dataset", (), {})
    torch_utils_data_stub.DistributedSampler = type("DistributedSampler", (), {})
    torch_utils_stub.data = torch_utils_data_stub
    torch_stub.utils = torch_utils_stub
    sys.modules["torch"] = torch_stub
    sys.modules["torch.nn"] = torch_nn_stub
    sys.modules["torch.nn.functional"] = torch_nn_functional_stub
    sys.modules["torch.nn.parallel"] = torch_nn_parallel_stub
    sys.modules["torch.distributed"] = torch_distributed_stub
    sys.modules["torch.multiprocessing"] = torch_multiprocessing_stub
    sys.modules["torch.optim"] = torch_optim_stub
    sys.modules["torch.optim.lr_scheduler"] = torch_lr_stub
    sys.modules["torch.utils"] = torch_utils_stub
    sys.modules["torch.utils.data"] = torch_utils_data_stub
if "torchvision" not in sys.modules:
    torchvision_stub = types.ModuleType("torchvision")
    torchvision_transforms_stub = types.ModuleType("torchvision.transforms")
    torchvision_stub.transforms = torchvision_transforms_stub
    sys.modules["torchvision"] = torchvision_stub
    sys.modules["torchvision.transforms"] = torchvision_transforms_stub
if "sklearn" not in sys.modules:
    sklearn_stub = types.ModuleType("sklearn")
    sklearn_metrics_stub = types.ModuleType("sklearn.metrics")
    for _name in (
        "balanced_accuracy_score",
        "average_precision_score",
        "roc_auc_score",
        "roc_curve",
        "precision_recall_curve",
        "f1_score",
        "precision_score",
        "recall_score",
        "matthews_corrcoef",
    ):
        setattr(sklearn_metrics_stub, _name, lambda *args, **kwargs: None)
    sklearn_stub.metrics = sklearn_metrics_stub
    sys.modules["sklearn"] = sklearn_stub
    sys.modules["sklearn.metrics"] = sklearn_metrics_stub

from ssl4polyp.classification.train_classification import _export_frame_outputs


@pytest.mark.parametrize(
    "dataset_name",
    [
        "polypgen_fewshot",
        "polypgen_fewshot_s50",
        "PolypGen_FewShot_S200",
<<<<<<< HEAD
        "polypgen_clean_test",
        "polypgen_clean_test_extended",
        "PolypGen_Clean_Test",
=======
>>>>>>> 80b23369
    ],
)
def test_export_frame_outputs_polypgen_adjusts_columns(
    tmp_path: Path, dataset_name: str
) -> None:
    path = tmp_path / "polypgen.csv"
    metadata_rows = [
        {
            "dataset": "PolypGen",
            "case_id": "c2",
            "origin": "polypgen_clean",
            "store_id": "polypgen_clean",
            "frame_id": "POLYPGEN.case0001",
        },
        {
            "dataset": "PolypGen",
            "case_id": "None",
            "origin": "polypgen_clean",
            "store_id": "polypgen_clean",
            "frame_id": "NEGSEQ.seq15_neg.00017",
        },
    ]
    _export_frame_outputs(
        path,
        metadata_rows=metadata_rows,
        probabilities=[0.9, 0.1],
        targets=[1, 0],
        preds=[1, 0],
        dataset_name=dataset_name,
    )

    with path.open(newline="", encoding="utf-8") as handle:
        reader = csv.DictReader(handle)
        assert reader.fieldnames == [
            "frame_id",
            "prob",
            "label",
            "pred",
            "origin",
            "center_id",
            "sequence_id",
        ]
        rows = list(reader)

    assert rows[0]["center_id"] == "C2"
    assert rows[0]["sequence_id"] == ""
    assert rows[1]["center_id"] == "None"
    assert rows[1]["sequence_id"] == "15"
    assert rows[1]["origin"] == "polypgen_clean"


def test_export_frame_outputs_preserves_columns_for_other_datasets(tmp_path: Path) -> None:
    path = tmp_path / "sun.csv"
    metadata_rows = [
        {
            "dataset": "SUN",
            "case_id": "caseA",
            "sequence_id": "seq1",
            "origin": "sun",
            "frame_id": "frame0",
            "morphology": "flat",
        }
    ]
    _export_frame_outputs(
        path,
        metadata_rows=metadata_rows,
        probabilities=[0.75],
        targets=[1],
        preds=[1],
        dataset_name="sun_test",
    )

    with path.open(newline="", encoding="utf-8") as handle:
        reader = csv.DictReader(handle)
        assert reader.fieldnames == [
            "frame_id",
            "prob",
            "label",
            "pred",
            "case_id",
            "origin",
            "center_id",
            "sequence_id",
            "morphology",
        ]
        rows = list(reader)

    assert rows[0]["case_id"] == "caseA"
    assert rows[0]["morphology"] == "flat"<|MERGE_RESOLUTION|>--- conflicted
+++ resolved
@@ -168,12 +168,9 @@
         "polypgen_fewshot",
         "polypgen_fewshot_s50",
         "PolypGen_FewShot_S200",
-<<<<<<< HEAD
         "polypgen_clean_test",
         "polypgen_clean_test_extended",
-        "PolypGen_Clean_Test",
-=======
->>>>>>> 80b23369
+        "PolypGen_Clean_Test"
     ],
 )
 def test_export_frame_outputs_polypgen_adjusts_columns(
